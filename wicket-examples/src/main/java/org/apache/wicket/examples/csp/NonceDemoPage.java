--- conflicted
+++ resolved
@@ -26,23 +26,19 @@
 import org.apache.wicket.markup.html.basic.Label;
 import org.apache.wicket.model.IModel;
 import org.apache.wicket.model.Model;
-<<<<<<< HEAD
-import org.apache.wicket.request.resource.JavaScriptResourceReference;
-=======
 import org.apache.wicket.request.resource.CssResourceReference;
 import org.apache.wicket.request.resource.JavaScriptResourceReference;
 import org.apache.wicket.request.resource.ResourceReference;
->>>>>>> 31063809
 
 /**
  * Page which disallows execution of inline scripts without nonce
  */
 public class NonceDemoPage extends WicketExamplePage
 {
-	
+
 	private static final ResourceReference JS_DELAYED = new JavaScriptResourceReference(NonceDemoPage.class, "delayedVisible.js");
 	private static final ResourceReference CSS_DELAYED = new CssResourceReference(NonceDemoPage.class, "delayedVisible.css");
-	
+
 	private final IModel<Integer> clickMeCountModel = Model.of(0);
 
 	public NonceDemoPage()
@@ -54,13 +50,13 @@
 		final Label clickMeCount = new Label("clickMeCount", clickMeCountModel);
 		clickMeCount.setOutputMarkupId(true);
 		add(clickMeCount);
-		
+
 		final WebMarkupContainer delayedVisible = new WebMarkupContainer("delayedVisible") {
 			@Override
 			public void renderHead(IHeaderResponse response)
 			{
 				super.renderHead(response);
-				
+
 				response.render(JavaScriptHeaderItem.forReference(JS_DELAYED));
 				response.render(CssHeaderItem.forReference(CSS_DELAYED));
 			}
@@ -68,7 +64,7 @@
 		delayedVisible.setOutputMarkupPlaceholderTag(true);
 		delayedVisible.setVisible(false);
 		add(delayedVisible);
-		
+
 		add(new AjaxLink<String>("clickMe")
 		{
 			@Override
@@ -76,13 +72,8 @@
 			{
 				clickMeCountModel.setObject(clickMeCountModel.getObject() + 1);
 				target.add(clickMeCount);
-<<<<<<< HEAD
-=======
+				target.appendJavaScript("document.querySelector(\".click-me-text\").innerHTML = \"replaced\";");
 
-				// append javascript (won't work without unsafe-eval)
->>>>>>> 31063809
-				target.appendJavaScript("document.querySelector(\".click-me-text\").innerHTML = \"replaced\";");
-				
 				delayedVisible.setVisible(true);
 				target.add(delayedVisible);
 			}
