--- conflicted
+++ resolved
@@ -2112,18 +2112,11 @@
 						var css = Wicket.Head.createElement("link");
 
 						// copy supplied attributes only.
-<<<<<<< HEAD
-						for (var attrIdx = 0; attrIdx < node.attributes.length; attrIdx++) {
-							var attr = node.attributes[attrIdx];
-							css.setAttribute(attr.name, attr.value)
-						}
-=======
 						var attributes = $(node).prop("attributes");
 						var $css = $(css);
 						$.each(attributes, function() {
 							$css.attr(this.name, this.value);
 						});
->>>>>>> 3471de9b
 
 						// add element to head
 						Wicket.Head.addElement(css);
