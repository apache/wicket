--- conflicted
+++ resolved
@@ -16,8 +16,6 @@
  */
 package org.apache.wicket.protocol.http;
 
-<<<<<<< HEAD
-=======
 import java.io.UnsupportedEncodingException;
 import java.nio.charset.Charset;
 import java.util.Collection;
@@ -28,7 +26,6 @@
 import javax.servlet.http.HttpServletRequest;
 import javax.servlet.http.HttpServletResponse;
 import javax.servlet.http.HttpSession;
->>>>>>> 00965a02
 import org.apache.wicket.Application;
 import org.apache.wicket.Page;
 import org.apache.wicket.RuntimeConfigurationType;
@@ -82,20 +79,8 @@
 import org.apache.wicket.util.string.Strings;
 import org.apache.wicket.util.time.Duration;
 import org.apache.wicket.util.watch.IModificationWatcher;
-import org.danekja.java.util.function.serializable.SerializableConsumer;
 import org.slf4j.Logger;
 import org.slf4j.LoggerFactory;
-
-import javax.servlet.ServletContext;
-import javax.servlet.http.HttpServletRequest;
-import javax.servlet.http.HttpServletResponse;
-import javax.servlet.http.HttpSession;
-import java.io.UnsupportedEncodingException;
-import java.nio.charset.Charset;
-import java.util.Collection;
-import java.util.LinkedList;
-import java.util.Locale;
-import java.util.function.Function;
 
 
 /**
@@ -1100,39 +1085,4 @@
 	{
 		return true;
 	}
-
-	/**
-	 * Returns a new web application.
-	 * @param homePageClass Home page class
-	 * @return new web application
-	 */
-	public static WebApplication newWebApp(final Class<? extends Page> homePageClass) {
-		return newWebApp(homePageClass, null);
-	}
-
-	/**
-	 * Returns a new web application.
-	 * @param homePageClass Home page class
-	 * @param initConsumer  Lambda for initializing the web application
-	 * @return new web application
-	 */
-	public static WebApplication newWebApp(final Class<? extends Page> homePageClass, final SerializableConsumer<WebApplication> initConsumer) {
-		return new WebApplication() {
-
-			@Override
-			public Class<? extends Page> getHomePage() {
-				return homePageClass;
-			}
-
-			@Override
-			protected void init() {
-				super.init();
-				if (initConsumer != null) {
-					initConsumer.accept(this);
-				}
-			}
-
-		};
-	}
-
 }