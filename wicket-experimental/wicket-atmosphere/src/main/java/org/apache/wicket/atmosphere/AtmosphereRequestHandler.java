/*
 * Licensed to the Apache Software Foundation (ASF) under one or more
 * contributor license agreements.  See the NOTICE file distributed with
 * this work for additional information regarding copyright ownership.
 * The ASF licenses this file to You under the Apache License, Version 2.0
 * (the "License"); you may not use this file except in compliance with
 * the License.  You may obtain a copy of the License at
 *
 *      http://www.apache.org/licenses/LICENSE-2.0
 *
 * Unless required by applicable law or agreed to in writing, software
 * distributed under the License is distributed on an "AS IS" BASIS,
 * WITHOUT WARRANTIES OR CONDITIONS OF ANY KIND, either express or implied.
 * See the License for the specific language governing permissions and
 * limitations under the License.
 */
package org.apache.wicket.atmosphere;

import java.util.Collection;
import org.apache.wicket.Application;
import org.apache.wicket.Page;
import org.apache.wicket.ajax.AjaxRequestTarget;
import org.apache.wicket.protocol.http.WebApplication;
import org.apache.wicket.request.IRequestCycle;
import org.apache.wicket.request.IRequestHandler;
import org.apache.wicket.request.cycle.RequestCycle;


/**
 * Handles pseudo requests triggered by an event. An {@link AjaxRequestTarget} is scheduled and the
 * subscribed methods are invoked.
 * 
 * @author papegaaij
 * @author floaz
 */
public class AtmosphereRequestHandler implements IRequestHandler
{
	private PageKey pageKey;

	private AtmosphereEvent event;

	private Collection<EventSubscription> subscriptions;

	private boolean ajaxRequestScheduled = false;

	/**
	 * Construct.
	 * 
	 * @param pageKey
	 * @param subscriptions
	 * @param event
	 */
	public AtmosphereRequestHandler(PageKey pageKey, Collection<EventSubscription> subscriptions,
		AtmosphereEvent event)
	{
		this.pageKey = pageKey;
		this.subscriptions = subscriptions;
		this.event = event;
	}

	@Override
	public void respond(IRequestCycle requestCycle)
	{
		Page page = (Page)Application.get().getMapperContext().getPageInstance(pageKey.getPageId());
		AjaxRequestTarget target = WebApplication.get().newAjaxRequestTarget(page);
		executeHandlers(target, page);
	}

	private void executeHandlers(AjaxRequestTarget target, Page page)
	{
		for (EventSubscription curSubscription : subscriptions)
		{					
			if(!ajaxRequestScheduled)
			{
<<<<<<< HEAD
				ajaxRequestScheduled = true;
				RequestCycle.get().scheduleRequestHandlerAfterCurrent(target);
=======
				try
				{
					if (!ajaxRequestScheduled)
					{
						ajaxRequestScheduled = true;
						RequestCycle.get().scheduleRequestHandlerAfterCurrent(target);
					}
					curMethod.setAccessible(true);
					curMethod.invoke(base, target, event.getPayload());
				}
				catch (IllegalAccessException e)
				{
					throw new WicketRuntimeException(e);
				}
				catch (IllegalArgumentException e)
				{
					throw new WicketRuntimeException(e);
				}
				catch (InvocationTargetException e)
				{
					throw new WicketRuntimeException(e);
				}
>>>>>>> a86f842d
			}
			
			curSubscription.call(target, event);
		}
	}

	@Override
	public void detach(IRequestCycle requestCycle)
	{
	}
}<|MERGE_RESOLUTION|>--- conflicted
+++ resolved
@@ -72,33 +72,8 @@
 		{					
 			if(!ajaxRequestScheduled)
 			{
-<<<<<<< HEAD
 				ajaxRequestScheduled = true;
 				RequestCycle.get().scheduleRequestHandlerAfterCurrent(target);
-=======
-				try
-				{
-					if (!ajaxRequestScheduled)
-					{
-						ajaxRequestScheduled = true;
-						RequestCycle.get().scheduleRequestHandlerAfterCurrent(target);
-					}
-					curMethod.setAccessible(true);
-					curMethod.invoke(base, target, event.getPayload());
-				}
-				catch (IllegalAccessException e)
-				{
-					throw new WicketRuntimeException(e);
-				}
-				catch (IllegalArgumentException e)
-				{
-					throw new WicketRuntimeException(e);
-				}
-				catch (InvocationTargetException e)
-				{
-					throw new WicketRuntimeException(e);
-				}
->>>>>>> a86f842d
 			}
 			
 			curSubscription.call(target, event);
