/*
 * Licensed to the Apache Software Foundation (ASF) under one or more
 * contributor license agreements.  See the NOTICE file distributed with
 * this work for additional information regarding copyright ownership.
 * The ASF licenses this file to You under the Apache License, Version 2.0
 * (the "License"); you may not use this file except in compliance with
 * the License.  You may obtain a copy of the License at
 *
 *      http://www.apache.org/licenses/LICENSE-2.0
 *
 * Unless required by applicable law or agreed to in writing, software
 * distributed under the License is distributed on an "AS IS" BASIS,
 * WITHOUT WARRANTIES OR CONDITIONS OF ANY KIND, either express or implied.
 * See the License for the specific language governing permissions and
 * limitations under the License.
 */

module org.apache.wicket.util {
    requires java.base;
    requires java.management;
    requires java.sql;
    requires java.xml;
    requires java.desktop;
    requires org.apache.commons.io;
    requires org.apache.commons.collections4;
    requires commons.fileupload2;
    requires org.slf4j;
    requires jakarta.servlet;
    requires org.junit.jupiter.api;

    exports org.apache.wicket.util;
    exports org.apache.wicket.util.collections;
    exports org.apache.wicket.util.convert;
    exports org.apache.wicket.util.convert.converter;
    exports org.apache.wicket.util.crypt;
    exports org.apache.wicket.util.diff;
    exports org.apache.wicket.util.diff.myers;
    exports org.apache.wicket.util.encoding;
    exports org.apache.wicket.util.file;
    exports org.apache.wicket.util.io;
    exports org.apache.wicket.util.lang;
    exports org.apache.wicket.util.license;
    exports org.apache.wicket.util.listener;
    exports org.apache.wicket.util.markup.xhtml;
    exports org.apache.wicket.util.parse.metapattern;
    exports org.apache.wicket.util.parse.metapattern.parsers;
    exports org.apache.wicket.util.resource;
    exports org.apache.wicket.util.string;
    exports org.apache.wicket.util.string.interpolator;
    exports org.apache.wicket.util.thread;
    exports org.apache.wicket.util.time;
    exports org.apache.wicket.util.value;
    exports org.apache.wicket.util.visit;
    exports org.apache.wicket.util.watch;
    exports org.apache.wicket.util.xml;

<<<<<<< HEAD
    // temporary hack until CDI-Unit and commons-fileupload provide Jakarta EE based releases
=======
    // temporary hack until CDI-Unit and Spring provide Jakarta EE based releases
>>>>>>> 41689ce8
    exports javax.servlet;
    exports javax.servlet.http;
}<|MERGE_RESOLUTION|>--- conflicted
+++ resolved
@@ -54,11 +54,7 @@
     exports org.apache.wicket.util.watch;
     exports org.apache.wicket.util.xml;
 
-<<<<<<< HEAD
-    // temporary hack until CDI-Unit and commons-fileupload provide Jakarta EE based releases
-=======
-    // temporary hack until CDI-Unit and Spring provide Jakarta EE based releases
->>>>>>> 41689ce8
+    // temporary hack until Weld and CDI-Unit provide Jakarta EE based releases
     exports javax.servlet;
     exports javax.servlet.http;
 }